--- conflicted
+++ resolved
@@ -54,12 +54,8 @@
         self.add_path_ipv4_receive = False
         self.add_path_ipv4_send = False
 
-<<<<<<< HEAD
         self.handler = self.factory.handler
-=======
-        self.handler = CONF.handler['class']
-
->>>>>>> fce691fd
+
         # statistic
         self.msg_sent_stat = {
             'Opens': 0,
