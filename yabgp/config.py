# Copyright 2015 Cisco Systems, Inc.
# All rights reserved.
#
#    Licensed under the Apache License, Version 2.0 (the "License"); you may
#    not use this file except in compliance with the License. You may obtain
#    a copy of the License at
#
#         http://www.apache.org/licenses/LICENSE-2.0
#
#    Unless required by applicable law or agreed to in writing, software
#    distributed under the License is distributed on an "AS IS" BASIS, WITHOUT
#    WARRANTIES OR CONDITIONS OF ANY KIND, either express or implied. See the
#    License for the specific language governing permissions and limitations
#    under the License.

""" basic config """

import logging
import sys
import os

from oslo_config import cfg

CONF = cfg.CONF

<<<<<<< HEAD
MSG_PROCESS_OPTS = [
=======
CONF.register_cli_opts([
    cfg.BoolOpt('standalone', default=True, help='The BGP Agent running mode'),
    cfg.StrOpt('pid-file', default=None, help='pid file name')
])

CONF.register_cli_opts([
    cfg.DictOpt('handler', default={}, help='callback handler')
])

msg_process_opts = [
>>>>>>> 8a32932a
    cfg.BoolOpt('write_disk',
                default=True,
                help='Whether the BGP message is written to disk'),
    cfg.StrOpt('write_dir',
               default=os.path.join(os.environ['HOME'], 'data/bgp/'),
               help='The BGP messages storage path'),
    cfg.IntOpt('write_msg_max_size',
               default=500,
               help='The Max size of one BGP message file, the unit is MB'),
    cfg.BoolOpt('write_keepalive',
                default=False,
                help='Whether write keepalive message to disk')
]

CONF.register_opts(MSG_PROCESS_OPTS, group='message')

BGP_CONFIG_OPTS = [
    cfg.IntOpt('peer_start_interval',
               default=10,
               help='The interval to start each BGP peer'),
    cfg.BoolOpt('four_bytes_as',
                default=True,
                help='If support 4bytes AS'),
    cfg.BoolOpt('route_refresh',
                default=True,
                help='If support sending and receiving route refresh message'),
    cfg.BoolOpt('cisco_route_refresh',
                default=True,
                help='If support sending and receiving cisco route refresh message'),
    cfg.BoolOpt('enhanced_route_refresh',
                default=True,
                help='If support enhanced route refresh'),
    cfg.StrOpt('add_path',
               choices=['ipv4_send', 'ipv4_receive', 'ipv4_both'],
               help='BGP additional path feature and supported address family'),
    cfg.BoolOpt('graceful_restart',
                default=True,
                help='if support graceful restart'),
    cfg.BoolOpt('cisco_multi_session',
                default=True,
                help='if support cisco multi session'),
    cfg.DictOpt('running_config',
                default={},
                help='The running configuration for BGP')
]

CONF.register_opts(BGP_CONFIG_OPTS, group='bgp')

BGP_PEER_CONFIG_OPTS = [
    cfg.IntOpt('remote_as',
               help='The remote BGP peer AS number'),
    cfg.IntOpt('local_as',
               help='The Local BGP AS number'),
    cfg.IPOpt('remote_addr',
              help='The remote address of the peer'),
    cfg.IPOpt('local_addr',
              default='0.0.0.0',
              help='The local address of the BGP'),
    cfg.StrOpt('md5',
               help='The MD5 string use to auth',
               secret=True),
    cfg.ListOpt('afi_safi',
                default=['ipv4'],
                help='The Global config for address family and sub address family')
]

CONF.register_cli_opts(BGP_PEER_CONFIG_OPTS, group='bgp')

LOG = logging.getLogger(__name__)


def get_bgp_config():
    """
    Get BGP running config
    :return:
    """
    # check bgp configuration from CLI input
    LOG.info('Try to load BGP configuration from CLI input')
    if CONF.bgp.local_as and CONF.bgp.remote_as and CONF.bgp.local_addr and CONF.bgp.remote_addr:
        CONF.bgp.running_config[CONF.bgp.remote_addr] = {
            'remote_as': CONF.bgp.remote_as,
            'remote_addr': CONF.bgp.remote_addr,
            'local_as': CONF.bgp.local_as,
            'local_addr': CONF.bgp.local_addr,
            'md5': CONF.bgp.md5,
            'afi_safi': CONF.bgp.afi_safi,
            'capability': {
                'local': {
                    'four_bytes_as': CONF.bgp.four_bytes_as,
                    'route_refresh': CONF.bgp.route_refresh,
                    'cisco_route_refresh': CONF.bgp.cisco_route_refresh,
                    'enhanced_route_refresh': CONF.bgp.enhanced_route_refresh,
                    'graceful_restart': CONF.bgp.graceful_restart,
                    'cisco_multi_session': CONF.bgp.cisco_multi_session,
                    'add_path': CONF.bgp.add_path},
                'remote': {}
            }
        }

        LOG.info('Get BGP running configuration for peer %s', CONF.bgp.remote_addr)
        for item in CONF.bgp.running_config[CONF.bgp.remote_addr]:
            if item == 'capability':
                LOG.info('capability local:')
                for capa in CONF.bgp.running_config[CONF.bgp.remote_addr][item]['local']:
                    LOG.info(
                        '-- %s: %s',
                        capa,
                        CONF.bgp.running_config[CONF.bgp.remote_addr][item]['local'][capa])
                continue

            LOG.info("%s = %s", item, CONF.bgp.running_config[CONF.bgp.remote_addr][item])
        return
    else:
        LOG.error('Please provide enough parameters!')
        sys.exit()<|MERGE_RESOLUTION|>--- conflicted
+++ resolved
@@ -23,20 +23,11 @@
 
 CONF = cfg.CONF
 
-<<<<<<< HEAD
-MSG_PROCESS_OPTS = [
-=======
-CONF.register_cli_opts([
-    cfg.BoolOpt('standalone', default=True, help='The BGP Agent running mode'),
-    cfg.StrOpt('pid-file', default=None, help='pid file name')
-])
-
 CONF.register_cli_opts([
     cfg.DictOpt('handler', default={}, help='callback handler')
 ])
 
-msg_process_opts = [
->>>>>>> 8a32932a
+MSG_PROCESS_OPTS = [
     cfg.BoolOpt('write_disk',
                 default=True,
                 help='Whether the BGP message is written to disk'),
