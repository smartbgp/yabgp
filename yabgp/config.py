--- conflicted
+++ resolved
@@ -22,30 +22,7 @@
 
 CONF = cfg.CONF
 
-<<<<<<< HEAD
-=======
-CONF.register_cli_opts([
-    cfg.DictOpt('handler', default={}, help='callback handler')
-])
 
-MSG_PROCESS_OPTS = [
-    cfg.BoolOpt('write_disk',
-                default=True,
-                help='Whether the BGP message is written to disk'),
-    cfg.StrOpt('write_dir',
-               default=os.path.join(os.environ['HOME'], 'data/bgp/'),
-               help='The BGP messages storage path'),
-    cfg.IntOpt('write_msg_max_size',
-               default=500,
-               help='The Max size of one BGP message file, the unit is MB'),
-    cfg.BoolOpt('write_keepalive',
-                default=False,
-                help='Whether write keepalive message to disk')
-]
-
-CONF.register_opts(MSG_PROCESS_OPTS, group='message')
-
->>>>>>> fce691fd
 BGP_CONFIG_OPTS = [
     cfg.IntOpt('peer_start_interval',
                default=10,
