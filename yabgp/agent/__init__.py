# Copyright 2015 Cisco Systems, Inc.
# All rights reserved.
#
#    Licensed under the Apache License, Version 2.0 (the "License"); you may
#    not use this file except in compliance with the License. You may obtain
#    a copy of the License at
#
#         http://www.apache.org/licenses/LICENSE-2.0
#
#    Unless required by applicable law or agreed to in writing, software
#    distributed under the License is distributed on an "AS IS" BASIS, WITHOUT
#    WARRANTIES OR CONDITIONS OF ANY KIND, either express or implied. See the
#    License for the specific language governing permissions and limitations
#    under the License.

import sys
import os
import logging
import traceback

from oslo_config import cfg
from twisted.internet import reactor
from twisted.web.server import Site

from yabgp import version, log
from yabgp.core.factory import BGPPeering
from yabgp.config import get_bgp_config
from yabgp.common import constants as bgp_cons
from yabgp.api.app import app


log.early_init_log(logging.DEBUG)

CONF = cfg.CONF

LOG = logging.getLogger(__name__)


def check_msg_config():
    """check message configuration
    """
    LOG.info('Check configurations about message process')
    if CONF.message.write_disk:
        if not os.path.exists(CONF.message.write_dir):
            try:
                os.makedirs(CONF.message.write_dir)
                LOG.info('Create dir %s', CONF.message.write_dir)
            except OSError:
                # sencond try
                if not os.path.exists(CONF.message.write_dir):
                    LOG.error(traceback.format_exc())
                    sys.exit()
        CONF.message.write_msg_max_size = CONF.message.write_msg_max_size * 1024 * 1024


def prepare_twisted_service():
    """prepare twsited service
    """
    LOG.info('Prepare twisted services')
    # check all peers
    all_peers = {}

    for peer in CONF.bgp.running_config:
        LOG.info('Get peer %s configuration', peer)
<<<<<<< HEAD

        if CONF.message.write_disk:
            msg_file_path_for_peer = os.path.join(
                CONF.message.write_dir,
                peer.lower()
            )
            if not os.path.exists(msg_file_path_for_peer):
                os.makedirs(msg_file_path_for_peer)
                LOG.info('Create dir %s for peer %s', msg_file_path_for_peer, peer)
            LOG.info('BGP message file path is %s', msg_file_path_for_peer)
        else:
            msg_file_path_for_peer = None
=======
        if not CONF.standalone:
            if CONF.bgp.running_config[peer]['local_addr'] == '0.0.0.0':
                LOG.error('please use the exactly local bgp ip address when not running in standalone mode')
                sys.exit()

        if CONF.message.write_disk and CONF.handler['class'].file_writer:
            CONF.handler['class'].init_msg_file(peer.lower())

>>>>>>> a23d5561
        LOG.info('Create BGPPeering instance')
        afi_safi_list = [bgp_cons.AFI_SAFI_STR_DICT[afi_safi]
                         for afi_safi in CONF.bgp.running_config[peer]['afi_safi']]
        CONF.bgp.running_config[peer]['afi_safi'] = afi_safi_list
        CONF.bgp.running_config[peer]['capability']['local']['afi_safi'] = afi_safi_list
        bgp_peering = BGPPeering(
            myasn=CONF.bgp.running_config[peer]['local_as'],
            myaddr=CONF.bgp.running_config[peer]['local_addr'],
            peerasn=CONF.bgp.running_config[peer]['remote_as'],
            peeraddr=CONF.bgp.running_config[peer]['remote_addr'],
            afisafi=CONF.bgp.running_config[peer]['afi_safi'],
<<<<<<< HEAD
            msgpath=msg_file_path_for_peer,
            md5=CONF.bgp.running_config[peer]['md5']
=======
            md5=CONF.bgp.running_config[peer]['md5'],
            channel=rabbit_mq_factory,
            mongo_conn=mongo_connection
>>>>>>> a23d5561
        )
        all_peers[peer] = bgp_peering
        CONF.bgp.running_config[peer]['factory'] = bgp_peering

    # Starting api server
    if sys.version_info[0] == 2:
        # if running under Py2.x
        from twisted.web.wsgi import WSGIResource
        LOG.info("Prepare RESTAPI service")
        resource = WSGIResource(reactor, reactor.getThreadPool(), app)
        site = Site(resource)
        try:
            reactor.listenTCP(CONF.rest.bind_port, site, interface=CONF.rest.bind_host)
            LOG.info("serving RESTAPI on http://%s:%s", CONF.rest.bind_host, CONF.rest.bind_port)
        except Exception as e:
            LOG.error(e, exc_info=True)
            sys.exit()

    for peer in all_peers:
        LOG.info('start peer, peer address=%s', peer)
        all_peers[peer].automatic_start()
    reactor.run()


def register_callback_handler(handler):
    CONF.handler['class'] = handler
    LOG.info('Registered callback handler `%s`', handler)


# TODO
def register_api_handler(api_handler):
    app.register_blueprint(api_handler.blueprint, api_handler.url_prefix)


def prepare_service(args=None):
    try:
        CONF(args=args, project='yabgp', version=version,
             default_config_files=['/etc/yabgp/yabgp.ini'])
    except cfg.ConfigFilesNotFoundError:
        CONF(args=args, project='yabgp', version=version)

    log.init_log()
    LOG.info('Log (Re)opened.')
    LOG.info("Configuration:")
    cfg.CONF.log_opt_values(LOG, logging.INFO)
    try:
        get_bgp_config()
        check_msg_config()
    except Exception as e:
        LOG.error(e)
        LOG.debug(traceback.format_exc())
        sys.exit()

    LOG.info('Starting server in PID %s', os.getpid())

    prepare_twisted_service()<|MERGE_RESOLUTION|>--- conflicted
+++ resolved
@@ -62,29 +62,10 @@
 
     for peer in CONF.bgp.running_config:
         LOG.info('Get peer %s configuration', peer)
-<<<<<<< HEAD
-
-        if CONF.message.write_disk:
-            msg_file_path_for_peer = os.path.join(
-                CONF.message.write_dir,
-                peer.lower()
-            )
-            if not os.path.exists(msg_file_path_for_peer):
-                os.makedirs(msg_file_path_for_peer)
-                LOG.info('Create dir %s for peer %s', msg_file_path_for_peer, peer)
-            LOG.info('BGP message file path is %s', msg_file_path_for_peer)
-        else:
-            msg_file_path_for_peer = None
-=======
-        if not CONF.standalone:
-            if CONF.bgp.running_config[peer]['local_addr'] == '0.0.0.0':
-                LOG.error('please use the exactly local bgp ip address when not running in standalone mode')
-                sys.exit()
 
         if CONF.message.write_disk and CONF.handler['class'].file_writer:
             CONF.handler['class'].init_msg_file(peer.lower())
 
->>>>>>> a23d5561
         LOG.info('Create BGPPeering instance')
         afi_safi_list = [bgp_cons.AFI_SAFI_STR_DICT[afi_safi]
                          for afi_safi in CONF.bgp.running_config[peer]['afi_safi']]
@@ -96,14 +77,7 @@
             peerasn=CONF.bgp.running_config[peer]['remote_as'],
             peeraddr=CONF.bgp.running_config[peer]['remote_addr'],
             afisafi=CONF.bgp.running_config[peer]['afi_safi'],
-<<<<<<< HEAD
-            msgpath=msg_file_path_for_peer,
             md5=CONF.bgp.running_config[peer]['md5']
-=======
-            md5=CONF.bgp.running_config[peer]['md5'],
-            channel=rabbit_mq_factory,
-            mongo_conn=mongo_connection
->>>>>>> a23d5561
         )
         all_peers[peer] = bgp_peering
         CONF.bgp.running_config[peer]['factory'] = bgp_peering
