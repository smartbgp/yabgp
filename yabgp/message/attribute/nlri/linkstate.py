--- conflicted
+++ resolved
@@ -99,21 +99,6 @@
         #         Table 3: Well-Known Instance Identifiers
 
         proto_id = struct.unpack('!B', data[0])[0]
-<<<<<<< HEAD
-        # if proto_id == 1:
-        #     proto_id = 'IS-IS Level 1'
-        # elif proto_id == 2:
-        #     proto_id = 'IS-IS Level 2'
-        # elif proto_id == 3:
-        #     proto_id = 'OSPFv2'
-        # elif proto_id == 4:
-        #     proto_id = 'Direct'
-        # elif proto_id == 5:
-        #     proto_id = 'Static Configuration'
-        # elif proto_id == 6:
-        #     proto_id = 'OSPFv3'
-=======
->>>>>>> ec2e1f0c
 
         identifier = struct.unpack('!I', data[5:9])[0]
 
